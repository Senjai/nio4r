--- conflicted
+++ resolved
@@ -1,18 +1,5 @@
 require 'nio/version'
 
-<<<<<<< HEAD
-=======
-if defined?(JRUBY_VERSION)
-  require 'java'
-  require 'nio/jruby/monitor'
-  require 'nio/jruby/selector'
-else
-  # Temporary!
-  require 'nio/monitor'
-  require 'nio/selector'
-end
-
->>>>>>> aae8e665
 # New I/O for Ruby
 module NIO
   # NIO implementation, one of the following (as a string):
@@ -23,14 +10,16 @@
 end
 
 if ENV["NIO4R_PURE"]
-  require 'nio/pure'
+  require 'nio/monitor'
+  require 'nio/selector'
   NIO::ENGINE = 'select'
 else
   if defined?(JRUBY_VERSION)
-    require 'nio/jruby'
+    require 'java'
+    require 'nio/jruby/monitor'
+    require 'nio/jruby/selector'
     NIO::ENGINE = 'java'
   else
-    require 'nio/channel'
     require 'nio4r_ext'
     NIO::ENGINE = 'libev'
   end
